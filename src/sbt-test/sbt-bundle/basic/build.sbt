--- conflicted
+++ resolved
@@ -59,7 +59,6 @@
 val checkConfigDist = taskKey[Unit]("check-config-dist-contents")
 
 checkConfigDist := {
-<<<<<<< HEAD
   val bundleContents = IO.read((target in BundleConfiguration).value  / "stage" / "backend" / "bundle.conf")
   val expectedContents = """components = {
                            |  "override-1.0.0" = {
@@ -67,7 +66,11 @@
                            |  }
                            |}""".stripMargin
   bundleContents should include(expectedContents)
-=======
+}
+
+val checkConfigDist = taskKey[Unit]("check-config-dist-contents")
+
+checkConfigDist := {
   val contents = IO.read(target.value / "configuration" / "tmp" / "bundle.conf")
   val expectedContents = """|version    = "1.0.0"
                            |name       = "simple-test"
@@ -101,5 +104,4 @@
                            |  }
                            |}""".stripMargin
   contents should include(expectedContents)
->>>>>>> 4378b990
 }